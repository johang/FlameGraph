#!/usr/bin/perl -w
#
# flamegraph.pl		flame stack grapher.
#
# This takes stack samples and renders a call graph, allowing hot functions
# and codepaths to be quickly identified.  Stack samples can be generated using
# tools such as DTrace, perf, SystemTap, and Instruments.
#
# USAGE: ./flamegraph.pl [options] input.txt > graph.svg
#
#        grep funcA input.txt | ./flamegraph.pl [options] > graph.svg
#
# Then open the resulting .svg in a web browser, for interactivity: mouse-over
# frames for info, click to zoom, and ctrl-F to search.
#
# Options are listed in the usage message (--help).
#
# The input is stack frames and sample counts formatted as single lines.  Each
# frame in the stack is semicolon separated, with a space and count at the end
# of the line.  These can be generated for Linux perf script output using
# stackcollapse-perf.pl, for DTrace using stackcollapse.pl, and for other tools
# using the other stackcollapse programs.  Example input:
#
#  swapper;start_kernel;rest_init;cpu_idle;default_idle;native_safe_halt 1
#
# An optional extra column of counts can be provided to generate a differential
# flame graph of the counts, colored red for more, and blue for less.  This
# can be useful when using flame graphs for non-regression testing.
# See the header comment in the difffolded.pl program for instructions.
#
# The input functions can optionally have annotations at the end of each
# function name, following a precedent by some tools (Linux perf's _[k]):
# 	_[k] for kernel
#	_[i] for inlined
#	_[j] for jit
#	_[w] for waker
# Some of the stackcollapse programs support adding these annotations, eg,
# stackcollapse-perf.pl --kernel --jit. They are used merely for colors by
# some palettes, eg, flamegraph.pl --color=java.
#
# The output flame graph shows relative presence of functions in stack samples.
# The ordering on the x-axis has no meaning; since the data is samples, time
# order of events is not known.  The order used sorts function names
# alphabetically.
#
# While intended to process stack samples, this can also process stack traces.
# For example, tracing stacks for memory allocation, or resource usage.  You
# can use --title to set the title to reflect the content, and --countname
# to change "samples" to "bytes" etc.
#
# There are a few different palettes, selectable using --color.  By default,
# the colors are selected at random (except for differentials).  Functions
# called "-" will be printed gray, which can be used for stack separators (eg,
# between user and kernel stacks).
#
# HISTORY
#
# This was inspired by Neelakanth Nadgir's excellent function_call_graph.rb
# program, which visualized function entry and return trace events.  As Neel
# wrote: "The output displayed is inspired by Roch's CallStackAnalyzer which
# was in turn inspired by the work on vftrace by Jan Boerhout".  See:
# https://blogs.oracle.com/realneel/entry/visualizing_callstacks_via_dtrace_and
#
# Copyright 2016 Netflix, Inc.
# Copyright 2011 Joyent, Inc.  All rights reserved.
# Copyright 2011 Brendan Gregg.  All rights reserved.
#
# CDDL HEADER START
#
# The contents of this file are subject to the terms of the
# Common Development and Distribution License (the "License").
# You may not use this file except in compliance with the License.
#
# You can obtain a copy of the license at docs/cddl1.txt or
# http://opensource.org/licenses/CDDL-1.0.
# See the License for the specific language governing permissions
# and limitations under the License.
#
# When distributing Covered Code, include this CDDL HEADER in each
# file and include the License file at docs/cddl1.txt.
# If applicable, add the following below this CDDL HEADER, with the
# fields enclosed by brackets "[]" replaced with your own identifying
# information: Portions Copyright [yyyy] [name of copyright owner]
#
# CDDL HEADER END
#
# 11-Oct-2014	Adrien Mahieux	Added zoom.
# 21-Nov-2013   Shawn Sterling  Added consistent palette file option
# 17-Mar-2013   Tim Bunce       Added options and more tunables.
# 15-Dec-2011	Dave Pacheco	Support for frames with whitespace.
# 10-Sep-2011	Brendan Gregg	Created this.

use strict;

use Getopt::Long;

use open qw(:std :utf8);

# tunables
my $encoding;
my $fonttype = "Verdana";
my $imagewidth = 1200;          # max width, pixels
my $frameheight = 16;           # max height is dynamic
my $fontsize = 12;              # base text size
my $fontwidth = 0.59;           # avg width relative to fontsize
my $minwidth = 0.1;             # min function width, pixels
my $nametype = "Function:";     # what are the names in the data?
my $countname = "samples";      # what are the counts in the data?
my $colors = "hot";             # color theme
my $bgcolors = "";              # background color theme
my $nameattrfile;               # file holding function attributes
my $timemax;                    # (override the) sum of the counts
my $factor = 1;                 # factor to scale counts by
my $hash = 0;                   # color by function name
my $palette = 0;                # if we use consistent palettes (default off)
my %palette_map;                # palette map hash
my $pal_file = "palette.map";   # palette map file name
my $stackreverse = 0;           # reverse stack order, switching merge end
my $inverted = 0;               # icicle graph
my $flamechart = 0;             # produce a flame chart (sort by time, do not merge stacks)
my $negate = 0;                 # switch differential hues
my $titletext = "";             # centered heading
my $titledefault = "Flame Graph";	# overwritten by --title
my $titleinverted = "Icicle Graph";	#   "    "
my $searchcolor = "rgb(230,0,230)";	# color for search highlighting
my $notestext = "";		# embedded notes in SVG
my $subtitletext = "";		# second level title (optional)
my $help = 0;

sub usage {
	die <<USAGE_END;
USAGE: $0 [options] infile > outfile.svg\n
	--title TEXT     # change title text
	--subtitle TEXT  # second level title (optional)
	--width NUM      # width of image (default 1200)
	--height NUM     # height of each frame (default 16)
	--minwidth NUM   # omit smaller functions (default 0.1 pixels)
	--fonttype FONT  # font type (default "Verdana")
	--fontsize NUM   # font size (default 12)
	--countname TEXT # count type label (default "samples")
	--nametype TEXT  # name type label (default "Function:")
	--colors PALETTE # set color palette. choices are: hot (default), mem,
	                 # io, wakeup, chain, java, js, perl, red, green, blue,
	                 # aqua, yellow, purple, orange
	--bgcolors COLOR # set background colors. gradient choices are yellow
	                 # (default), blue, green, grey; flat colors use "#rrggbb"
	--hash           # colors are keyed by function name hash
	--cp             # use consistent palette (palette.map)
	--reverse        # generate stack-reversed flame graph
	--inverted       # icicle graph
	--flamechart     # produce a flame chart (sort by time, do not merge stacks)
	--negate         # switch differential hues (blue<->red)
	--notes TEXT     # add notes comment in SVG (for debugging)
	--help           # this message

	eg,
	$0 --title="Flame Graph: malloc()" trace.txt > graph.svg
USAGE_END
}

GetOptions(
	'fonttype=s'  => \$fonttype,
	'width=i'     => \$imagewidth,
	'height=i'    => \$frameheight,
	'encoding=s'  => \$encoding,
	'fontsize=f'  => \$fontsize,
	'fontwidth=f' => \$fontwidth,
	'minwidth=f'  => \$minwidth,
	'title=s'     => \$titletext,
	'subtitle=s'  => \$subtitletext,
	'nametype=s'  => \$nametype,
	'countname=s' => \$countname,
	'nameattr=s'  => \$nameattrfile,
	'total=s'     => \$timemax,
	'factor=f'    => \$factor,
	'colors=s'    => \$colors,
	'bgcolors=s'  => \$bgcolors,
	'hash'        => \$hash,
	'cp'          => \$palette,
	'reverse'     => \$stackreverse,
	'inverted'    => \$inverted,
	'flamechart'  => \$flamechart,
	'negate'      => \$negate,
	'notes=s'     => \$notestext,
	'help'        => \$help,
) or usage();
$help && usage();

# internals
my $ypad1 = $fontsize * 3;      # pad top, include title
my $ypad2 = $fontsize * 2 + 10; # pad bottom, include labels
my $ypad3 = $fontsize * 2;      # pad top, include subtitle (optional)
my $xpad = 10;                  # pad lefm and right
my $framepad = 1;		# vertical padding for frames
my $depthmax = 0;
my %Events;
my %nameattr;

if ($flamechart && $titletext eq "") {
	$titletext = "Flame Chart";
}

if ($titletext eq "") {
	unless ($inverted) {
		$titletext = $titledefault;
	} else {
		$titletext = $titleinverted;
	}
}

if ($nameattrfile) {
	# The name-attribute file format is a function name followed by a tab then
	# a sequence of tab separated name=value pairs.
	open my $attrfh, $nameattrfile or die "Can't read $nameattrfile: $!\n";
	while (<$attrfh>) {
		chomp;
		my ($funcname, $attrstr) = split /\t/, $_, 2;
		die "Invalid format in $nameattrfile" unless defined $attrstr;
		$nameattr{$funcname} = { map { split /=/, $_, 2 } split /\t/, $attrstr };
	}
}

if ($notestext =~ /[<>]/) {
	die "Notes string can't contain < or >"
}

# background colors:
# - yellow gradient: default (hot, java, js, perl)
# - green gradient: mem
# - blue gradient: io, wakeup, chain
# - gray gradient: flat colors (red, green, blue, ...)
if ($bgcolors eq "") {
	# choose a default
	if ($colors eq "mem") {
		$bgcolors = "green";
	} elsif ($colors =~ /^(io|wakeup|chain)$/) {
		$bgcolors = "blue";
	} elsif ($colors =~ /^(red|green|blue|aqua|yellow|purple|orange)$/) {
		$bgcolors = "grey";
	} else {
		$bgcolors = "yellow";
	}
}
my ($bgcolor1, $bgcolor2);
if ($bgcolors eq "yellow") {
	$bgcolor1 = "#eeeeee";       # background color gradient start
	$bgcolor2 = "#eeeeb0";       # background color gradient stop
} elsif ($bgcolors eq "blue") {
	$bgcolor1 = "#eeeeee"; $bgcolor2 = "#e0e0ff";
} elsif ($bgcolors eq "green") {
	$bgcolor1 = "#eef2ee"; $bgcolor2 = "#e0ffe0";
} elsif ($bgcolors eq "grey") {
	$bgcolor1 = "#f8f8f8"; $bgcolor2 = "#e8e8e8";
} elsif ($bgcolors =~ /^#......$/) {
	$bgcolor1 = $bgcolor2 = $bgcolors;
} else {
	die "Unrecognized bgcolor option \"$bgcolors\""
}

# SVG functions
{ package SVG;
	sub new {
		my $class = shift;
		my $self = {};
		bless ($self, $class);
		return $self;
	}

	sub header {
		my ($self, $w, $h) = @_;
		my $enc_attr = '';
		if (defined $encoding) {
			$enc_attr = qq{ encoding="$encoding"};
		}
		$self->{svg} .= <<SVG;
<?xml version="1.0"$enc_attr standalone="no"?>
<!DOCTYPE svg PUBLIC "-//W3C//DTD SVG 1.1//EN" "http://www.w3.org/Graphics/SVG/1.1/DTD/svg11.dtd">
<svg version="1.1" width="$w" height="$h" onload="init(evt)" viewBox="0 0 $w $h" xmlns="http://www.w3.org/2000/svg" xmlns:xlink="http://www.w3.org/1999/xlink">
<!-- Flame graph stack visualization. See https://github.com/brendangregg/FlameGraph for latest version, and http://www.brendangregg.com/flamegraphs.html for examples. -->
<!-- NOTES: $notestext -->
SVG
	}

	sub include {
		my ($self, $content) = @_;
		$self->{svg} .= $content;
	}

	sub colorAllocate {
		my ($self, $r, $g, $b) = @_;
		return "rgb($r,$g,$b)";
	}

	sub group_start {
		my ($self, $attr) = @_;

		my @g_attr = map {
			exists $attr->{$_} ? sprintf(qq/$_="%s"/, $attr->{$_}) : ()
		} qw(id class);
		push @g_attr, $attr->{g_extra} if $attr->{g_extra};
		if ($attr->{href}) {
			my @a_attr;
			push @a_attr, sprintf qq/xlink:href="%s"/, $attr->{href} if $attr->{href};
			# default target=_top else links will open within SVG <object>
			push @a_attr, sprintf qq/target="%s"/, $attr->{target} || "_top";
			push @a_attr, $attr->{a_extra}                           if $attr->{a_extra};
			$self->{svg} .= sprintf qq/<a %s>\n/, join(' ', (@a_attr, @g_attr));
		} else {
			$self->{svg} .= sprintf qq/<g %s>\n/, join(' ', @g_attr);
		}

		$self->{svg} .= sprintf qq/<title>%s<\/title>/, $attr->{title}
			if $attr->{title}; # should be first element within g container
	}

	sub group_end {
		my ($self, $attr) = @_;
		$self->{svg} .= $attr->{href} ? qq/<\/a>\n/ : qq/<\/g>\n/;
	}

	sub filledRectangle {
		my ($self, $x1, $y1, $x2, $y2, $fill, $extra) = @_;
		$x1 = sprintf "%0.1f", $x1;
		$x2 = sprintf "%0.1f", $x2;
		my $w = sprintf "%0.1f", $x2 - $x1;
		my $h = sprintf "%0.1f", $y2 - $y1;
		$extra = defined $extra ? $extra : "";
		$self->{svg} .= qq/<rect x="$x1" y="$y1" width="$w" height="$h" fill="$fill" $extra \/>\n/;
	}

	sub stringTTF {
		my ($self, $id, $x, $y, $str, $extra) = @_;
		$x = sprintf "%0.2f", $x;
		$id =  defined $id ? qq/id="$id"/ : "";
		$extra ||= "";
		$self->{svg} .= qq/<text $id x="$x" y="$y" $extra>$str<\/text>\n/;
	}

	sub svg {
		my $self = shift;
		return "$self->{svg}</svg>\n";
	}
	1;
}

sub namehash {
	# Generate a vector hash for the name string, weighting early over
	# later characters. We want to pick the same colors for function
	# names across different flame graphs.
	my $name = shift;
	my $vector = 0;
	my $weight = 1;
	my $max = 1;
	my $mod = 10;
	# if module name present, trunc to 1st char
	$name =~ s/.(.*?)`//;
	foreach my $c (split //, $name) {
		my $i = (ord $c) % $mod;
		$vector += ($i / ($mod++ - 1)) * $weight;
		$max += 1 * $weight;
		$weight *= 0.70;
		last if $mod > 12;
	}
	return (1 - $vector / $max)
}

sub color {
	my ($type, $hash, $name) = @_;
	my ($v1, $v2, $v3);

	if ($hash) {
		$v1 = namehash($name);
		$v2 = $v3 = namehash(scalar reverse $name);
	} else {
		$v1 = rand(1);
		$v2 = rand(1);
		$v3 = rand(1);
	}

	# theme palettes
	if (defined $type and $type eq "hot") {
		my $r = 205 + int(50 * $v3);
		my $g = 0 + int(230 * $v1);
		my $b = 0 + int(55 * $v2);
		return "rgb($r,$g,$b)";
	}
	if (defined $type and $type eq "mem") {
		my $r = 0;
		my $g = 190 + int(50 * $v2);
		my $b = 0 + int(210 * $v1);
		return "rgb($r,$g,$b)";
	}
	if (defined $type and $type eq "io") {
		my $r = 80 + int(60 * $v1);
		my $g = $r;
		my $b = 190 + int(55 * $v2);
		return "rgb($r,$g,$b)";
	}

	# multi palettes
	if (defined $type and $type eq "java") {
		# Handle both annotations (_[j], _[i], ...; which are
		# accurate), as well as input that lacks any annotations, as
		# best as possible. Without annotations, we get a little hacky
		# and match on java|org|com, etc.
		if ($name =~ m:_\[j\]$:) {	# jit annotation
			$type = "green";
		} elsif ($name =~ m:_\[i\]$:) {	# inline annotation
			$type = "aqua";
<<<<<<< HEAD
		} elsif ($name =~ m:^L?(java|org|com|io|sun|jdk)/:) {	# Java
			$type = "green";
		} elsif ($name =~ /:::/) {      # Java, typical perf-map-agent method separator
			$type = "green";	              
		} elsif ($name =~ /::/) {	# C++
			$type = "yellow";
=======
		} elsif ($name =~ m:^L?(java|javax|jdk|net|org|com|io|sun)/:) {	# Java
			$type = "green";
>>>>>>> be7d6b92
		} elsif ($name =~ m:_\[k\]$:) {	# kernel annotation
			$type = "orange";
		} elsif ($name =~ /::/) {	# C++
			$type = "yellow";
		} else {			# system
			$type = "red";
		}
		# fall-through to color palettes
	}
	if (defined $type and $type eq "perl") {
		if ($name =~ /::/) {		# C++
			$type = "yellow";
		} elsif ($name =~ m:Perl: or $name =~ m:\.pl:) {	# Perl
			$type = "green";
		} elsif ($name =~ m:_\[k\]$:) {	# kernel
			$type = "orange";
		} else {			# system
			$type = "red";
		}
		# fall-through to color palettes
	}
	if (defined $type and $type eq "js") {
		# Handle both annotations (_[j], _[i], ...; which are
		# accurate), as well as input that lacks any annotations, as
		# best as possible. Without annotations, we get a little hacky,
		# and match on a "/" with a ".js", etc.
		if ($name =~ m:_\[j\]$:) {	# jit annotation
			if ($name =~ m:/:) {
				$type = "green";	# source
			} else {
				$type = "aqua";		# builtin
			}
		} elsif ($name =~ /::/) {	# C++
			$type = "yellow";
		} elsif ($name =~ m:/.*\.js:) {	# JavaScript (match "/" in path)
			$type = "green";
		} elsif ($name =~ m/:/) {	# JavaScript (match ":" in builtin)
			$type = "aqua";
		} elsif ($name =~ m/^ $/) {	# Missing symbol
			$type = "green";
		} elsif ($name =~ m:_\[k\]:) {	# kernel
			$type = "orange";
		} else {			# system
			$type = "red";
		}
		# fall-through to color palettes
	}
	if (defined $type and $type eq "wakeup") {
		$type = "aqua";
		# fall-through to color palettes
	}
	if (defined $type and $type eq "chain") {
		if ($name =~ m:_\[w\]:) {	# waker
			$type = "aqua"
		} else {			# off-CPU
			$type = "blue";
		}
		# fall-through to color palettes
	}

	# color palettes
	if (defined $type and $type eq "red") {
		my $r = 200 + int(55 * $v1);
		my $x = 50 + int(80 * $v1);
		return "rgb($r,$x,$x)";
	}
	if (defined $type and $type eq "green") {
		my $g = 200 + int(55 * $v1);
		my $x = 50 + int(60 * $v1);
		return "rgb($x,$g,$x)";
	}
	if (defined $type and $type eq "blue") {
		my $b = 205 + int(50 * $v1);
		my $x = 80 + int(60 * $v1);
		return "rgb($x,$x,$b)";
	}
	if (defined $type and $type eq "yellow") {
		my $x = 175 + int(55 * $v1);
		my $b = 50 + int(20 * $v1);
		return "rgb($x,$x,$b)";
	}
	if (defined $type and $type eq "purple") {
		my $x = 190 + int(65 * $v1);
		my $g = 80 + int(60 * $v1);
		return "rgb($x,$g,$x)";
	}
	if (defined $type and $type eq "aqua") {
		my $r = 50 + int(60 * $v1);
		my $g = 165 + int(55 * $v1);
		my $b = 165 + int(55 * $v1);
		return "rgb($r,$g,$b)";
	}
	if (defined $type and $type eq "orange") {
		my $r = 190 + int(65 * $v1);
		my $g = 90 + int(65 * $v1);
		return "rgb($r,$g,0)";
	}

	return "rgb(0,0,0)";
}

sub color_scale {
	my ($value, $max) = @_;
	my ($r, $g, $b) = (255, 255, 255);
	$value = -$value if $negate;
	if ($value > 0) {
		$g = $b = int(210 * ($max - $value) / $max);
	} elsif ($value < 0) {
		$r = $g = int(210 * ($max + $value) / $max);
	}
	return "rgb($r,$g,$b)";
}

sub color_map {
	my ($colors, $func) = @_;
	if (exists $palette_map{$func}) {
		return $palette_map{$func};
	} else {
		$palette_map{$func} = color($colors, $hash, $func);
		return $palette_map{$func};
	}
}

sub write_palette {
	open(FILE, ">$pal_file");
	foreach my $key (sort keys %palette_map) {
		print FILE $key."->".$palette_map{$key}."\n";
	}
	close(FILE);
}

sub read_palette {
	if (-e $pal_file) {
	open(FILE, $pal_file) or die "can't open file $pal_file: $!";
	while ( my $line = <FILE>) {
		chomp($line);
		(my $key, my $value) = split("->",$line);
		$palette_map{$key}=$value;
	}
	close(FILE)
	}
}

my %Node;	# Hash of merged frame data
my %Tmp;

# flow() merges two stacks, storing the merged frames and value data in %Node.
sub flow {
	my ($last, $this, $v, $d) = @_;

	my $len_a = @$last - 1;
	my $len_b = @$this - 1;

	my $i = 0;
	my $len_same;
	for (; $i <= $len_a; $i++) {
		last if $i > $len_b;
		last if $last->[$i] ne $this->[$i];
	}
	$len_same = $i;

	for ($i = $len_a; $i >= $len_same; $i--) {
		my $k = "$last->[$i];$i";
		# a unique ID is constructed from "func;depth;etime";
		# func-depth isn't unique, it may be repeated later.
		$Node{"$k;$v"}->{stime} = delete $Tmp{$k}->{stime};
		if (defined $Tmp{$k}->{delta}) {
			$Node{"$k;$v"}->{delta} = delete $Tmp{$k}->{delta};
		}
		delete $Tmp{$k};
	}

	for ($i = $len_same; $i <= $len_b; $i++) {
		my $k = "$this->[$i];$i";
		$Tmp{$k}->{stime} = $v;
		if (defined $d) {
			$Tmp{$k}->{delta} += $i == $len_b ? $d : 0;
		}
	}

        return $this;
}

# parse input
my @Data;
my @SortedData;
my $last = [];
my $time = 0;
my $delta = undef;
my $ignored = 0;
my $line;
my $maxdelta = 1;

# reverse if needed
foreach (<>) {
	chomp;
	$line = $_;
	if ($stackreverse) {
		# there may be an extra samples column for differentials
		# XXX todo: redo these REs as one. It's repeated below.
		my($stack, $samples) = (/^(.*)\s+?(\d+(?:\.\d*)?)$/);
		my $samples2 = undef;
		if ($stack =~ /^(.*)\s+?(\d+(?:\.\d*)?)$/) {
			$samples2 = $samples;
			($stack, $samples) = $stack =~ (/^(.*)\s+?(\d+(?:\.\d*)?)$/);
			unshift @Data, join(";", reverse split(";", $stack)) . " $samples $samples2";
		} else {
			unshift @Data, join(";", reverse split(";", $stack)) . " $samples";
		}
	} else {
		unshift @Data, $line;
	}
}

if ($flamechart) {
	# In flame chart mode, just reverse the data so time moves from left to right.
	@SortedData = reverse @Data;
} else {
	@SortedData = sort @Data;
}

# process and merge frames
foreach (@SortedData) {
	chomp;
	# process: folded_stack count
	# eg: func_a;func_b;func_c 31
	my ($stack, $samples) = (/^(.*)\s+?(\d+(?:\.\d*)?)$/);
	unless (defined $samples and defined $stack) {
		++$ignored;
		next;
	}

	# there may be an extra samples column for differentials:
	my $samples2 = undef;
	if ($stack =~ /^(.*)\s+?(\d+(?:\.\d*)?)$/) {
		$samples2 = $samples;
		($stack, $samples) = $stack =~ (/^(.*)\s+?(\d+(?:\.\d*)?)$/);
	}
	$delta = undef;
	if (defined $samples2) {
		$delta = $samples2 - $samples;
		$maxdelta = abs($delta) if abs($delta) > $maxdelta;
	}

	# for chain graphs, annotate waker frames with "_[w]", for later
	# coloring. This is a hack, but has a precedent ("_[k]" from perf).
	if ($colors eq "chain") {
		my @parts = split ";--;", $stack;
		my @newparts = ();
		$stack = shift @parts;
		$stack .= ";--;";
		foreach my $part (@parts) {
			$part =~ s/;/_[w];/g;
			$part .= "_[w]";
			push @newparts, $part;
		}
		$stack .= join ";--;", @parts;
	}

	# merge frames and populate %Node:
	$last = flow($last, [ '', split ";", $stack ], $time, $delta);

	if (defined $samples2) {
		$time += $samples2;
	} else {
		$time += $samples;
	}
}
flow($last, [], $time, $delta);

warn "Ignored $ignored lines with invalid format\n" if $ignored;
unless ($time) {
	warn "ERROR: No stack counts found\n";
	my $im = SVG->new();
	# emit an error message SVG, for tools automating flamegraph use
	my $imageheight = $fontsize * 5;
	$im->header($imagewidth, $imageheight);
	$im->stringTTF(undef, int($imagewidth / 2), $fontsize * 2,
	    "ERROR: No valid input provided to flamegraph.pl.");
	print $im->svg;
	exit 2;
}
if ($timemax and $timemax < $time) {
	warn "Specified --total $timemax is less than actual total $time, so ignored\n"
	if $timemax/$time > 0.02; # only warn is significant (e.g., not rounding etc)
	undef $timemax;
}
$timemax ||= $time;

my $widthpertime = ($imagewidth - 2 * $xpad) / $timemax;
my $minwidth_time = $minwidth / $widthpertime;

# prune blocks that are too narrow and determine max depth
while (my ($id, $node) = each %Node) {
	my ($func, $depth, $etime) = split ";", $id;
	my $stime = $node->{stime};
	die "missing start for $id" if not defined $stime;

	if (($etime-$stime) < $minwidth_time) {
		delete $Node{$id};
		next;
	}
	$depthmax = $depth if $depth > $depthmax;
}

# draw canvas, and embed interactive JavaScript program
my $imageheight = (($depthmax + 1) * $frameheight) + $ypad1 + $ypad2;
$imageheight += $ypad3 if $subtitletext ne "";
my $titlesize = $fontsize + 5;
my $im = SVG->new();
my ($black, $vdgrey, $dgrey) = (
	$im->colorAllocate(0, 0, 0),
	$im->colorAllocate(160, 160, 160),
	$im->colorAllocate(200, 200, 200),
    );
$im->header($imagewidth, $imageheight);
my $inc = <<INC;
<defs>
	<linearGradient id="background" y1="0" y2="1" x1="0" x2="0" >
		<stop stop-color="$bgcolor1" offset="5%" />
		<stop stop-color="$bgcolor2" offset="95%" />
	</linearGradient>
</defs>
<style type="text/css">
	text { font-family:$fonttype; font-size:${fontsize}px; fill:$black; }
	#search, #ignorecase { opacity:0.1; cursor:pointer; }
	#search:hover, #search.show, #ignorecase:hover, #ignorecase.show { opacity:1; }
	#subtitle { text-anchor:middle; font-color:$vdgrey; }
	#title { text-anchor:middle; font-size:${titlesize}px}
	#unzoom { cursor:pointer; }
	#frames > *:hover { stroke:black; stroke-width:0.5; cursor:pointer; }
	.hide { display:none; }
	.parent { opacity:0.5; }
</style>
<script type="text/ecmascript">
<![CDATA[
	"use strict";
	var details, searchbtn, unzoombtn, matchedtxt, svg, searching, currentSearchTerm, ignorecase, ignorecaseBtn;
	function init(evt) {
		details = document.getElementById("details").firstChild;
		searchbtn = document.getElementById("search");
		ignorecaseBtn = document.getElementById("ignorecase");
		unzoombtn = document.getElementById("unzoom");
		matchedtxt = document.getElementById("matched");
		svg = document.getElementsByTagName("svg")[0];
		searching = 0;
		currentSearchTerm = null;

		// use GET parameters to restore a flamegraphs state.
		var params = get_params();
		if (params.x && params.y)
			zoom(find_group(document.querySelector('[x="' + params.x + '"][y="' + params.y + '"]')));
                if (params.s) search(params.s);
	}

	// event listeners
	window.addEventListener("click", function(e) {
		var target = find_group(e.target);
		if (target) {
			if (target.nodeName == "a") {
				if (e.ctrlKey === false) return;
				e.preventDefault();
			}
			if (target.classList.contains("parent")) unzoom();
			zoom(target);
			if (!document.querySelector('.parent')) {
				clearzoom();
				return;
			}

			// set parameters for zoom state
			var el = target.querySelector("rect");
			if (el && el.attributes && el.attributes.y && el.attributes._orig_x) {
				var params = get_params()
				params.x = el.attributes._orig_x.value;
				params.y = el.attributes.y.value;
				history.replaceState(null, null, parse_params(params));
			}
		}
		else if (e.target.id == "unzoom") clearzoom();
		else if (e.target.id == "search") search_prompt();
		else if (e.target.id == "ignorecase") toggle_ignorecase();
	}, false)

	// mouse-over for info
	// show
	window.addEventListener("mouseover", function(e) {
		var target = find_group(e.target);
		if (target) details.nodeValue = "$nametype " + g_to_text(target);
	}, false)

	// clear
	window.addEventListener("mouseout", function(e) {
		var target = find_group(e.target);
		if (target) details.nodeValue = ' ';
	}, false)

	// ctrl-F for search
	// ctrl-I to toggle case-sensitive search
	window.addEventListener("keydown",function (e) {
		if (e.keyCode === 114 || (e.ctrlKey && e.keyCode === 70)) {
			e.preventDefault();
			search_prompt();
		}
		else if (e.ctrlKey && e.keyCode === 73) {
			e.preventDefault();
			toggle_ignorecase();
		}
	}, false)

	// functions
	function get_params() {
		var params = {};
		var paramsarr = window.location.search.substr(1).split('&');
		for (var i = 0; i < paramsarr.length; ++i) {
			var tmp = paramsarr[i].split("=");
			if (!tmp[0] || !tmp[1]) continue;
			params[tmp[0]]  = decodeURIComponent(tmp[1]);
		}
		return params;
	}
	function parse_params(params) {
		var uri = "?";
		for (var key in params) {
			uri += key + '=' + encodeURIComponent(params[key]) + '&';
		}
		if (uri.slice(-1) == "&")
			uri = uri.substring(0, uri.length - 1);
		if (uri == '?')
			uri = window.location.href.split('?')[0];
		return uri;
	}
	function find_child(node, selector) {
		var children = node.querySelectorAll(selector);
		if (children.length) return children[0];
	}
	function find_group(node) {
		var parent = node.parentElement;
		if (!parent) return;
		if (parent.id == "frames") return node;
		return find_group(parent);
	}
	function orig_save(e, attr, val) {
		if (e.attributes["_orig_" + attr] != undefined) return;
		if (e.attributes[attr] == undefined) return;
		if (val == undefined) val = e.attributes[attr].value;
		e.setAttribute("_orig_" + attr, val);
	}
	function orig_load(e, attr) {
		if (e.attributes["_orig_"+attr] == undefined) return;
		e.attributes[attr].value = e.attributes["_orig_" + attr].value;
		e.removeAttribute("_orig_"+attr);
	}
	function g_to_text(e) {
		var text = find_child(e, "title").firstChild.nodeValue;
		return (text)
	}
	function g_to_func(e) {
		var func = g_to_text(e);
		// if there's any manipulation we want to do to the function
		// name before it's searched, do it here before returning.
		return (func);
	}
	function update_text(e) {
		var r = find_child(e, "rect");
		var t = find_child(e, "text");
		var w = parseFloat(r.attributes.width.value) -3;
		var txt = find_child(e, "title").textContent.replace(/\\([^(]*\\)\$/,"");
		t.attributes.x.value = parseFloat(r.attributes.x.value) + 3;

		// Smaller than this size won't fit anything
		if (w < 2 * $fontsize * $fontwidth) {
			t.textContent = "";
			return;
		}

		t.textContent = txt;
		// Fit in full text width
		if (/^ *\$/.test(txt) || t.getSubStringLength(0, txt.length) < w)
			return;

		for (var x = txt.length - 2; x > 0; x--) {
			if (t.getSubStringLength(0, x + 2) <= w) {
				t.textContent = txt.substring(0, x) + "..";
				return;
			}
		}
		t.textContent = "";
	}

	// zoom
	function zoom_reset(e) {
		if (e.attributes != undefined) {
			orig_load(e, "x");
			orig_load(e, "width");
		}
		if (e.childNodes == undefined) return;
		for (var i = 0, c = e.childNodes; i < c.length; i++) {
			zoom_reset(c[i]);
		}
	}
	function zoom_child(e, x, ratio) {
		if (e.attributes != undefined) {
			if (e.attributes.x != undefined) {
				orig_save(e, "x");
				e.attributes.x.value = (parseFloat(e.attributes.x.value) - x - $xpad) * ratio + $xpad;
				if (e.tagName == "text")
					e.attributes.x.value = find_child(e.parentNode, "rect[x]").attributes.x.value + 3;
			}
			if (e.attributes.width != undefined) {
				orig_save(e, "width");
				e.attributes.width.value = parseFloat(e.attributes.width.value) * ratio;
			}
		}

		if (e.childNodes == undefined) return;
		for (var i = 0, c = e.childNodes; i < c.length; i++) {
			zoom_child(c[i], x - $xpad, ratio);
		}
	}
	function zoom_parent(e) {
		if (e.attributes) {
			if (e.attributes.x != undefined) {
				orig_save(e, "x");
				e.attributes.x.value = $xpad;
			}
			if (e.attributes.width != undefined) {
				orig_save(e, "width");
				e.attributes.width.value = parseInt(svg.width.baseVal.value) - ($xpad * 2);
			}
		}
		if (e.childNodes == undefined) return;
		for (var i = 0, c = e.childNodes; i < c.length; i++) {
			zoom_parent(c[i]);
		}
	}
	function zoom(node) {
		var attr = find_child(node, "rect").attributes;
		var width = parseFloat(attr.width.value);
		var xmin = parseFloat(attr.x.value);
		var xmax = parseFloat(xmin + width);
		var ymin = parseFloat(attr.y.value);
		var ratio = (svg.width.baseVal.value - 2 * $xpad) / width;

		// XXX: Workaround for JavaScript float issues (fix me)
		var fudge = 0.0001;

		unzoombtn.classList.remove("hide");

		var el = document.getElementById("frames").children;
		for (var i = 0; i < el.length; i++) {
			var e = el[i];
			var a = find_child(e, "rect").attributes;
			var ex = parseFloat(a.x.value);
			var ew = parseFloat(a.width.value);
			var upstack;
			// Is it an ancestor
			if ($inverted == 0) {
				upstack = parseFloat(a.y.value) > ymin;
			} else {
				upstack = parseFloat(a.y.value) < ymin;
			}
			if (upstack) {
				// Direct ancestor
				if (ex <= xmin && (ex+ew+fudge) >= xmax) {
					e.classList.add("parent");
					zoom_parent(e);
					update_text(e);
				}
				// not in current path
				else
					e.classList.add("hide");
			}
			// Children maybe
			else {
				// no common path
				if (ex < xmin || ex + fudge >= xmax) {
					e.classList.add("hide");
				}
				else {
					zoom_child(e, xmin, ratio);
					update_text(e);
				}
			}
		}
		search();
	}
	function unzoom() {
		unzoombtn.classList.add("hide");
		var el = document.getElementById("frames").children;
		for(var i = 0; i < el.length; i++) {
			el[i].classList.remove("parent");
			el[i].classList.remove("hide");
			zoom_reset(el[i]);
			update_text(el[i]);
		}
		search();
	}
	function clearzoom() {
		unzoom();

		// remove zoom state
		var params = get_params();
		if (params.x) delete params.x;
		if (params.y) delete params.y;
		history.replaceState(null, null, parse_params(params));
	}

	// search
	function toggle_ignorecase() {
		ignorecase = !ignorecase;
		if (ignorecase) {
			ignorecaseBtn.classList.add("show");
		} else {
			ignorecaseBtn.classList.remove("show");
		}
		reset_search();
		search();
	}
	function reset_search() {
		var el = document.querySelectorAll("#frames rect");
		for (var i = 0; i < el.length; i++) {
			orig_load(el[i], "fill")
		}
		var params = get_params();
		delete params.s;
		history.replaceState(null, null, parse_params(params));
	}
	function search_prompt() {
		if (!searching) {
			var term = prompt("Enter a search term (regexp " +
			    "allowed, eg: ^ext4_)"
			    + (ignorecase ? ", ignoring case" : "")
			    + "\\nPress Ctrl-i to toggle case sensitivity", "");
			if (term != null) search(term);
		} else {
			reset_search();
			searching = 0;
			currentSearchTerm = null;
			searchbtn.classList.remove("show");
			searchbtn.firstChild.nodeValue = "Search"
			matchedtxt.classList.add("hide");
			matchedtxt.firstChild.nodeValue = ""
		}
	}
	function search(term) {
		if (term) currentSearchTerm = term;

		var re = new RegExp(currentSearchTerm, ignorecase ? 'i' : '');
		var el = document.getElementById("frames").children;
		var matches = new Object();
		var maxwidth = 0;
		for (var i = 0; i < el.length; i++) {
			var e = el[i];
			var func = g_to_func(e);
			var rect = find_child(e, "rect");
			if (func == null || rect == null)
				continue;

			// Save max width. Only works as we have a root frame
			var w = parseFloat(rect.attributes.width.value);
			if (w > maxwidth)
				maxwidth = w;

			if (func.match(re)) {
				// highlight
				var x = parseFloat(rect.attributes.x.value);
				orig_save(rect, "fill");
				rect.attributes.fill.value = "$searchcolor";

				// remember matches
				if (matches[x] == undefined) {
					matches[x] = w;
				} else {
					if (w > matches[x]) {
						// overwrite with parent
						matches[x] = w;
					}
				}
				searching = 1;
			}
		}
		if (!searching)
			return;
		var params = get_params();
		params.s = currentSearchTerm;
		history.replaceState(null, null, parse_params(params));

		searchbtn.classList.add("show");
		searchbtn.firstChild.nodeValue = "Reset Search";

		// calculate percent matched, excluding vertical overlap
		var count = 0;
		var lastx = -1;
		var lastw = 0;
		var keys = Array();
		for (k in matches) {
			if (matches.hasOwnProperty(k))
				keys.push(k);
		}
		// sort the matched frames by their x location
		// ascending, then width descending
		keys.sort(function(a, b){
			return a - b;
		});
		// Step through frames saving only the biggest bottom-up frames
		// thanks to the sort order. This relies on the tree property
		// where children are always smaller than their parents.
		var fudge = 0.0001;	// JavaScript floating point
		for (var k in keys) {
			var x = parseFloat(keys[k]);
			var w = matches[keys[k]];
			if (x >= lastx + lastw - fudge) {
				count += w;
				lastx = x;
				lastw = w;
			}
		}
		// display matched percent
		matchedtxt.classList.remove("hide");
		var pct = 100 * count / maxwidth;
		if (pct != 100) pct = pct.toFixed(1)
		matchedtxt.firstChild.nodeValue = "Matched: " + pct + "%";
	}
]]>
</script>
INC
$im->include($inc);
$im->filledRectangle(0, 0, $imagewidth, $imageheight, 'url(#background)');
$im->stringTTF("title", int($imagewidth / 2), $fontsize * 2, $titletext);
$im->stringTTF("subtitle", int($imagewidth / 2), $fontsize * 4, $subtitletext) if $subtitletext ne "";
$im->stringTTF("details", $xpad, $imageheight - ($ypad2 / 2), " ");
$im->stringTTF("unzoom", $xpad, $fontsize * 2, "Reset Zoom", 'class="hide"');
$im->stringTTF("search", $imagewidth - $xpad - 100, $fontsize * 2, "Search");
$im->stringTTF("ignorecase", $imagewidth - $xpad - 16, $fontsize * 2, "ic");
$im->stringTTF("matched", $imagewidth - $xpad - 100, $imageheight - ($ypad2 / 2), " ");

if ($palette) {
	read_palette();
}

# draw frames
$im->group_start({id => "frames"});
while (my ($id, $node) = each %Node) {
	my ($func, $depth, $etime) = split ";", $id;
	my $stime = $node->{stime};
	my $delta = $node->{delta};

	$etime = $timemax if $func eq "" and $depth == 0;

	my $x1 = $xpad + $stime * $widthpertime;
	my $x2 = $xpad + $etime * $widthpertime;
	my ($y1, $y2);
	unless ($inverted) {
		$y1 = $imageheight - $ypad2 - ($depth + 1) * $frameheight + $framepad;
		$y2 = $imageheight - $ypad2 - $depth * $frameheight;
	} else {
		$y1 = $ypad1 + $depth * $frameheight;
		$y2 = $ypad1 + ($depth + 1) * $frameheight - $framepad;
	}

	my $samples = sprintf "%.0f", ($etime - $stime) * $factor;
	(my $samples_txt = $samples) # add commas per perlfaq5
		=~ s/(^[-+]?\d+?(?=(?>(?:\d{3})+)(?!\d))|\G\d{3}(?=\d))/$1,/g;

	my $info;
	if ($func eq "" and $depth == 0) {
		$info = "all ($samples_txt $countname, 100%)";
	} else {
		my $pct = sprintf "%.2f", ((100 * $samples) / ($timemax * $factor));
		my $escaped_func = $func;
		# clean up SVG breaking characters:
		$escaped_func =~ s/&/&amp;/g;
		$escaped_func =~ s/</&lt;/g;
		$escaped_func =~ s/>/&gt;/g;
		$escaped_func =~ s/"/&quot;/g;
		$escaped_func =~ s/_\[[kwij]\]$//;	# strip any annotation
		unless (defined $delta) {
			$info = "$escaped_func ($samples_txt $countname, $pct%)";
		} else {
			my $d = $negate ? -$delta : $delta;
			my $deltapct = sprintf "%.2f", ((100 * $d) / ($timemax * $factor));
			$deltapct = $d > 0 ? "+$deltapct" : $deltapct;
			$info = "$escaped_func ($samples_txt $countname, $pct%; $deltapct%)";
		}
	}

	my $nameattr = { %{ $nameattr{$func}||{} } }; # shallow clone
	$nameattr->{title}       ||= $info;
	$im->group_start($nameattr);

	my $color;
	if ($func eq "--") {
		$color = $vdgrey;
	} elsif ($func eq "-") {
		$color = $dgrey;
	} elsif (defined $delta) {
		$color = color_scale($delta, $maxdelta);
	} elsif ($palette) {
		$color = color_map($colors, $func);
	} else {
		$color = color($colors, $hash, $func);
	}
	$im->filledRectangle($x1, $y1, $x2, $y2, $color, 'rx="2" ry="2"');

	my $chars = int( ($x2 - $x1) / ($fontsize * $fontwidth));
	my $text = "";
	if ($chars >= 3) { # room for one char plus two dots
		$func =~ s/_\[[kwij]\]$//;	# strip any annotation
		$text = substr $func, 0, $chars;
		substr($text, -2, 2) = ".." if $chars < length $func;
		$text =~ s/&/&amp;/g;
		$text =~ s/</&lt;/g;
		$text =~ s/>/&gt;/g;
	}
	$im->stringTTF(undef, $x1 + 3, 3 + ($y1 + $y2) / 2, $text);

	$im->group_end($nameattr);
}
$im->group_end();

print $im->svg;

if ($palette) {
	write_palette();
}

# vim: ts=8 sts=8 sw=8 noexpandtab<|MERGE_RESOLUTION|>--- conflicted
+++ resolved
@@ -407,17 +407,12 @@
 			$type = "green";
 		} elsif ($name =~ m:_\[i\]$:) {	# inline annotation
 			$type = "aqua";
-<<<<<<< HEAD
-		} elsif ($name =~ m:^L?(java|org|com|io|sun|jdk)/:) {	# Java
+		} elsif ($name =~ m:^L?(java|javax|jdk|net|org|com|io|sun)/:) {	# Java
 			$type = "green";
 		} elsif ($name =~ /:::/) {      # Java, typical perf-map-agent method separator
 			$type = "green";	              
 		} elsif ($name =~ /::/) {	# C++
 			$type = "yellow";
-=======
-		} elsif ($name =~ m:^L?(java|javax|jdk|net|org|com|io|sun)/:) {	# Java
-			$type = "green";
->>>>>>> be7d6b92
 		} elsif ($name =~ m:_\[k\]$:) {	# kernel annotation
 			$type = "orange";
 		} elsif ($name =~ /::/) {	# C++
